import dataclasses
import enum
import logging
from datetime import datetime
from os import environ
from typing import Dict, NamedTuple

__all__ = (
    "AdventOfCode",
    "Branding",
    "Channels",
    "Client",
    "Colours",
    "Emojis",
    "Icons",
    "Lovefest",
    "Month",
    "Roles",
    "Tokens",
    "Wolfram",
    "RedisConfig",
    "MODERATION_ROLES",
    "STAFF_ROLES",
    "WHITELISTED_CHANNELS",
    "ERROR_REPLIES",
    "NEGATIVE_REPLIES",
    "POSITIVE_REPLIES",
)

log = logging.getLogger(__name__)


@dataclasses.dataclass
class AdventOfCodeLeaderboard:
    id: str
    _session: str
    join_code: str

    # If we notice that the session for this board expired, we set
    # this attribute to `True`. We will emit a Sentry error so we
    # can handle it, but, in the meantime, we'll try using the
    # fallback session to make sure the commands still work.
    use_fallback_session: bool = False

    @property
    def session(self) -> str:
        """Return either the actual `session` cookie or the fallback cookie."""
        if self.use_fallback_session:
            log.info(f"Returning fallback cookie for board `{self.id}`.")
            return AdventOfCode.fallback_session

        return self._session


def _parse_aoc_leaderboard_env() -> Dict[str, AdventOfCodeLeaderboard]:
    """
    Parse the environment variable containing leaderboard information.

    A leaderboard should be specified in the format `id,session,join_code`,
    without the backticks. If more than one leaderboard needs to be added to
    the constant, separate the individual leaderboards with `::`.

    Example ENV: `id1,session1,join_code1::id2,session2,join_code2`
    """
    raw_leaderboards = environ.get("AOC_LEADERBOARDS", "")
    if not raw_leaderboards:
        return {}

    leaderboards = {}
    for leaderboard in raw_leaderboards.split("::"):
        leaderboard_id, session, join_code = leaderboard.split(",")
        leaderboards[leaderboard_id] = AdventOfCodeLeaderboard(leaderboard_id, session, join_code)

    return leaderboards


class AdventOfCode:
    # Information for the several leaderboards we have
    leaderboards = _parse_aoc_leaderboard_env()
    staff_leaderboard_id = environ.get("AOC_STAFF_LEADERBOARD_ID", "")
    fallback_session = environ.get("AOC_FALLBACK_SESSION", "")

    # Other Advent of Code constants
    ignored_days = environ.get("AOC_IGNORED_DAYS", "").split(",")
    leaderboard_displayed_members = 10
    leaderboard_cache_expiry_seconds = 1800
    year = int(environ.get("AOC_YEAR", datetime.utcnow().year))
    role_id = int(environ.get("AOC_ROLE_ID", 518565788744024082))


class Branding:
    cycle_frequency = int(environ.get("CYCLE_FREQUENCY", 3))  # 0: never, 1: every day, 2: every other day, ...


class Channels(NamedTuple):
    admins = 365960823622991872
    advent_of_code = int(environ.get("AOC_CHANNEL_ID", 782715290437943306))
    advent_of_code_commands = int(environ.get("AOC_COMMANDS_CHANNEL_ID", 607247579608121354))
    announcements = int(environ.get("CHANNEL_ANNOUNCEMENTS", 354619224620138496))
    big_brother_logs = 468507907357409333
    bot = 267659945086812160
    checkpoint_test = 422077681434099723
    devalerts = 460181980097675264
    devlog = int(environ.get("CHANNEL_DEVLOG", 622895325144940554))
    dev_contrib = 635950537262759947
    dev_branding = 753252897059373066
    help_0 = 303906576991780866
    help_1 = 303906556754395136
    help_2 = 303906514266226689
    help_3 = 439702951246692352
    help_4 = 451312046647148554
    help_5 = 454941769734422538
    helpers = 385474242440986624
    message_log = 467752170159079424
    mod_alerts = 473092532147060736
    modlog = 282638479504965634
    off_topic_0 = 291284109232308226
    off_topic_1 = 463035241142026251
    off_topic_2 = 463035268514185226
    python = 267624335836053506
    reddit = 458224812528238616
    community_bot_commands = int(environ.get("CHANNEL_COMMUNITY_BOT_COMMANDS", 607247579608121354))
    staff_lounge = 464905259261755392
    verification = 352442727016693763
    python_discussion = 267624335836053506
    hacktoberfest_2020 = 760857070781071431
    voice_chat = 412357430186344448

    # Core Dev Sprint channels
    sprint_announcements = 755958119963557958
    sprint_information = 753338352136224798
    sprint_organisers = 753340132639375420
    sprint_general = 753340631538991305
    sprint_social1_cheese_shop = 758779754789863514
    sprint_social2_pet_shop = 758780951978573824
    sprint_escape_room = 761031075942105109
    sprint_stdlib = 758553316732698634
    sprint_asyncio = 762904152438472714
    sprint_typing = 762904690341838888
    sprint_discussion_capi = 758553358587527218
    sprint_discussion_triage = 758553458365300746
    sprint_discussion_design = 758553492662255616
    sprint_discussion_mentor = 758553536623280159
    sprint_documentation = 761038271127093278


class Client(NamedTuple):
    name = "Sir Lancebot"
    guild = int(environ.get("BOT_GUILD", 267624335836053506))
    prefix = environ.get("PREFIX", ".")
    token = environ.get("BOT_TOKEN")
    sentry_dsn = environ.get("BOT_SENTRY_DSN")
    debug = environ.get("BOT_DEBUG", "").lower() == "true"
    github_bot_repo = "https://github.com/python-discord/sir-lancebot"
    # Override seasonal locks: 1 (January) to 12 (December)
    month_override = int(environ["MONTH_OVERRIDE"]) if "MONTH_OVERRIDE" in environ else None


class Colours:
    blue = 0x0279fd
    bright_green = 0x01d277
    dark_green = 0x1f8b4c
    orange = 0xe67e22
    pink = 0xcf84e0
    purple = 0xb734eb
    soft_green = 0x68c290
    soft_orange = 0xf9cb54
    soft_red = 0xcd6d6d
    yellow = 0xf9f586


class Emojis:
    star = "\u2B50"
    christmas_tree = "\U0001F384"
    check = "\u2611"
    envelope = "\U0001F4E8"
    trashcan = "<:trashcan:637136429717389331>"
    ok_hand = ":ok_hand:"

    dice_1 = "<:dice_1:755891608859443290>"
    dice_2 = "<:dice_2:755891608741740635>"
    dice_3 = "<:dice_3:755891608251138158>"
    dice_4 = "<:dice_4:755891607882039327>"
    dice_5 = "<:dice_5:755891608091885627>"
    dice_6 = "<:dice_6:755891607680843838>"

    issue = "<:IssueOpen:629695470327037963>"
    issue_closed = "<:IssueClosed:629695470570307614>"
    pull_request = "<:PROpen:629695470175780875>"
    pull_request_closed = "<:PRClosed:629695470519713818>"
    merge = "<:PRMerged:629695470570176522>"

    status_online = "<:status_online:470326272351010816>"
    status_idle = "<:status_idle:470326266625785866>"
    status_dnd = "<:status_dnd:470326272082313216>"
    status_offline = "<:status_offline:470326266537705472>"


class Icons:
    questionmark = "https://cdn.discordapp.com/emojis/512367613339369475.png"
    bookmark = (
        "https://images-ext-2.discordapp.net/external/zl4oDwcmxUILY7sD9ZWE2fU5R7n6QcxEmPYSE5eddbg/"
        "%3Fv%3D1/https/cdn.discordapp.com/emojis/654080405988966419.png?width=20&height=20"
    )


class Lovefest:
    role_id = int(environ.get("LOVEFEST_ROLE_ID", 542431903886606399))


class Month(enum.IntEnum):
    JANUARY = 1
    FEBRUARY = 2
    MARCH = 3
    APRIL = 4
    MAY = 5
    JUNE = 6
    JULY = 7
    AUGUST = 8
    SEPTEMBER = 9
    OCTOBER = 10
    NOVEMBER = 11
    DECEMBER = 12

    def __str__(self) -> str:
        return self.name.title()


# If a month override was configured, check that it's a valid Month
# Prevents delaying an exception after the bot starts
if Client.month_override is not None:
    Month(Client.month_override)


class Roles(NamedTuple):
    admin = int(environ.get("BOT_ADMIN_ROLE_ID", 267628507062992896))
    announcements = 463658397560995840
    champion = 430492892331769857
    contributor = 295488872404484098
    developer = 352427296948486144
    devops = 409416496733880320
    jammer = 423054537079783434
    moderator = 267629731250176001
    muted = 277914926603829249
    owner = 267627879762755584
    verified = 352427296948486144
    helpers = int(environ.get("ROLE_HELPERS", 267630620367257601))
    rockstars = 458226413825294336
    core_developers = 587606783669829632
    events_lead = 778361735739998228


class Tokens(NamedTuple):
    giphy = environ.get("GIPHY_TOKEN")
<<<<<<< HEAD
    aoc_session_cookie = environ.get("AOC_SESSION_COOKIE")
=======
    omdb = environ.get("OMDB_API_KEY")
>>>>>>> 6f7c1037
    youtube = environ.get("YOUTUBE_API_KEY")
    tmdb = environ.get("TMDB_API_KEY")
    nasa = environ.get("NASA_API_KEY")
    igdb = environ.get("IGDB_API_KEY")
    github = environ.get("GITHUB_TOKEN")


class Wolfram(NamedTuple):
    user_limit_day = int(environ.get("WOLFRAM_USER_LIMIT_DAY", 10))
    guild_limit_day = int(environ.get("WOLFRAM_GUILD_LIMIT_DAY", 67))
    key = environ.get("WOLFRAM_API_KEY")


class RedisConfig(NamedTuple):
    host = environ.get("REDIS_HOST", "redis.default.svc.cluster.local")
    port = environ.get("REDIS_PORT", 6379)
    password = environ.get("REDIS_PASSWORD")
    use_fakeredis = environ.get("USE_FAKEREDIS", "false").lower() == "true"


class Wikipedia:
    total_chance = 3


class Source:
    github = "https://github.com/python-discord/sir-lancebot"
    github_avatar_url = "https://avatars1.githubusercontent.com/u/9919"


# Default role combinations
MODERATION_ROLES = Roles.moderator, Roles.admin, Roles.owner
STAFF_ROLES = Roles.helpers, Roles.moderator, Roles.admin, Roles.owner

# Whitelisted channels
WHITELISTED_CHANNELS = (
    Channels.bot,
    Channels.community_bot_commands,
    Channels.off_topic_0,
    Channels.off_topic_1,
    Channels.off_topic_2,
    Channels.voice_chat,

    # Core Dev Sprint Channels
    Channels.sprint_announcements,
    Channels.sprint_information,
    Channels.sprint_organisers,
    Channels.sprint_general,
    Channels.sprint_social1_cheese_shop,
    Channels.sprint_social2_pet_shop,
    Channels.sprint_escape_room,
    Channels.sprint_stdlib,
    Channels.sprint_asyncio,
    Channels.sprint_typing,
    Channels.sprint_discussion_capi,
    Channels.sprint_discussion_triage,
    Channels.sprint_discussion_design,
    Channels.sprint_discussion_mentor,
    Channels.sprint_documentation,
)

GIT_SHA = environ.get("GIT_SHA", "foobar")

# Bot replies
ERROR_REPLIES = [
    "Please don't do that.",
    "You have to stop.",
    "Do you mind?",
    "In the future, don't do that.",
    "That was a mistake.",
    "You blew it.",
    "You're bad at computers.",
    "Are you trying to kill me?",
    "Noooooo!!",
    "I can't believe you've done this",
]

NEGATIVE_REPLIES = [
    "Noooooo!!",
    "Nope.",
    "I'm sorry Dave, I'm afraid I can't do that.",
    "I don't think so.",
    "Not gonna happen.",
    "Out of the question.",
    "Huh? No.",
    "Nah.",
    "Naw.",
    "Not likely.",
    "No way, José.",
    "Not in a million years.",
    "Fat chance.",
    "Certainly not.",
    "NEGATORY.",
    "Nuh-uh.",
    "Not in my house!",
]

POSITIVE_REPLIES = [
    "Yep.",
    "Absolutely!",
    "Can do!",
    "Affirmative!",
    "Yeah okay.",
    "Sure.",
    "Sure thing!",
    "You're the boss!",
    "Okay.",
    "No problem.",
    "I got you.",
    "Alright.",
    "You got it!",
    "ROGER THAT",
    "Of course!",
    "Aye aye, cap'n!",
    "I'll allow it.",
]<|MERGE_RESOLUTION|>--- conflicted
+++ resolved
@@ -252,11 +252,8 @@
 
 class Tokens(NamedTuple):
     giphy = environ.get("GIPHY_TOKEN")
-<<<<<<< HEAD
     aoc_session_cookie = environ.get("AOC_SESSION_COOKIE")
-=======
     omdb = environ.get("OMDB_API_KEY")
->>>>>>> 6f7c1037
     youtube = environ.get("YOUTUBE_API_KEY")
     tmdb = environ.get("TMDB_API_KEY")
     nasa = environ.get("NASA_API_KEY")
