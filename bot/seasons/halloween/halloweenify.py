--- conflicted
+++ resolved
@@ -10,15 +10,8 @@
 log = logging.getLogger(__name__)
 
 
-<<<<<<< HEAD
 class Halloweenify:
-    """A cog to change a invokers nickname to a spooky one."""
-=======
-class Halloweenify(commands.Cog):
-    """
-    A cog to change a invokers nickname to a spooky one!
-    """
->>>>>>> c971c282
+    """A cog to change a invokers nickname to a spooky one!"""
 
     def __init__(self, bot):
         self.bot = bot
