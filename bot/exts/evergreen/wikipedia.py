import asyncio
import datetime
import logging
from typing import Optional, List

from discord import Color, Embed, Member
from discord.ext import commands

log = logging.getLogger(__name__)

SEARCH_API = "https://en.wikipedia.org/w/api.php?action=query&list=search&srsearch={search_term}&format=json"
WIKIPEDIA_URL = "https://en.wikipedia.org/wiki/{title}"


class WikipediaCog(commands.Cog):
    """Get info from wikipedia."""

    def __init__(self, bot: commands.Bot):
        self.bot = bot
        self.http_session = bot.http_session

    async def search_wikipedia(self, search_term: str) -> Optional[str]:
        """Search wikipedia and return the first page found."""
        async with self.http_session.get(SEARCH_API.format(search_term=search_term)) as response:
            data = await response.json()
        page = []

        search_results = data["query"]["search"]
        if len(search_results) == 0:
            return None

        # we dont like "may refere to" pages.
        for search_result in search_results:
            if "may refer to" in search_result["snippet"]:
                pass
            else:
                page.append(search_result["title"])
        log.info("appening titles")
        return page

    @commands.cooldown(1, 10, commands.BucketType.user)
    @commands.command(name="wikipedia", aliases=["wiki"])
    async def w_pedia(self, ctx: commands.Context, *, search: str) -> None:
<<<<<<< HEAD
        """Returns list of your search query from wikipedia."""
=======
        """Gives list of item."""
>>>>>>> c908cea4
        titles_no_underscore: List[str] = []
        s_desc = ''

        titles = await self.search_wikipedia(search)

        def check(user: Member) -> bool:
            return user.author.id == ctx.author.id

        if titles is None:
            await ctx.send("Sorry, we could not find a wikipedia article using that search term")
            return

        for title in titles:
            title_for_creating_link = title.replace(" ", "_")  # wikipedia uses "_" as spaces
            titles_no_underscore.append(title_for_creating_link)

        async with ctx.typing():
            for index, title in enumerate(titles, start=1):
                s_desc += f'`{index}` [{title}]({WIKIPEDIA_URL.format(title=title.replace(" ", "_"))})\n'
            embed = Embed(colour=Color.blue(), title=f"Wikipedia results for `{search}`", description=s_desc)
            embed.timestamp = datetime.datetime.utcnow()
            await ctx.send(embed=embed)

        embed = Embed(colour=Color.green(), description="Enter number to choose")
        msg = await ctx.send(embed=embed)

        try:
            user = await ctx.bot.wait_for('message', timeout=60.0, check=check)
            response = await self.bot.get_context(user)

            if response.command:
                return

            response = int(user.content)

            if response <= 0:
                await ctx.send("You cant send negative Index buddy")
            else:
                await ctx.send(WIKIPEDIA_URL.format(title=titles_no_underscore[response - 1]))

        except asyncio.TimeoutError:
            embed = Embed(colour=Color.red(), description=f"Time's up {ctx.author.mention}")
            await msg.edit(embed=embed)

        except ValueError:
            await ctx.send("sorry u cant do that I will only accept int")

        except IndexError:
            await ctx.send("sorry but you are exceeding the limit please select from above list")


def setup(bot: commands.Bot) -> None:
    """Uptime Cog load."""
    bot.add_cog(WikipediaCog(bot))<|MERGE_RESOLUTION|>--- conflicted
+++ resolved
@@ -1,7 +1,7 @@
 import asyncio
 import datetime
 import logging
-from typing import Optional, List
+from typing import List, Optional
 
 from discord import Color, Embed, Member
 from discord.ext import commands
@@ -19,7 +19,7 @@
         self.bot = bot
         self.http_session = bot.http_session
 
-    async def search_wikipedia(self, search_term: str) -> Optional[str]:
+    async def search_wikipedia(self, search_term: str) -> Optional[list]:
         """Search wikipedia and return the first page found."""
         async with self.http_session.get(SEARCH_API.format(search_term=search_term)) as response:
             data = await response.json()
@@ -41,11 +41,7 @@
     @commands.cooldown(1, 10, commands.BucketType.user)
     @commands.command(name="wikipedia", aliases=["wiki"])
     async def w_pedia(self, ctx: commands.Context, *, search: str) -> None:
-<<<<<<< HEAD
         """Returns list of your search query from wikipedia."""
-=======
-        """Gives list of item."""
->>>>>>> c908cea4
         titles_no_underscore: List[str] = []
         s_desc = ''
 
