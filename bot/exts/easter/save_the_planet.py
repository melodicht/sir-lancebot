--- conflicted
+++ resolved
@@ -6,52 +6,23 @@
 from discord.ext import commands
 
 
-embeds = []
-
-<<<<<<< HEAD
-
-# cog
-=======
->>>>>>> 7a3d22fb
 class SaveThePlanet(commands.Cog):
     """A cog that teaches users how they can help our planet."""
 
+    json_embeds = []
+
     def __init__(self, bot: commands.Bot) -> None:
         self.bot = bot
+        with open(Path("bot/resources/save_the_planet.json"), 'r', encoding='utf8') as f:
+            for key, embed in json.load(f).items():
+                self.json_embeds[key] = embed
 
-    def get_response(self) -> Embed:
-        """Return a random Embed from the list of embeds."""
-        return random.choice(embeds)
-
-    @commands.command(aliases=('save_the_earth',))
-    async def save_the_planet(self, ctx: commands.Context) -> None:
+    @commands.command(aliases=('savetheearth', 'saveplanet', 'saveearth'))
+    async def savetheplanet(self, ctx: commands.Context) -> None:
         """Responds with a random tip on how to be ecofriendly and help our planet."""
-        await ctx.send(embed=self.get_response())
+        await ctx.send(embed=Embed.from_dict(random.choice(self.json_embeds)))
 
 
 def setup(bot: commands.Bot) -> None:
     """save_the_planet Cog load."""
-    with open(Path("bot/resources/easter/save_the_planet.json"), 'r', encoding="utf8") as f:
-        responses = json.load(f)
-
-    # convert what's in the json to discord embed objects
-    for response in responses["embeds"]:
-        response["title"] = f"Save the Planet: {response['topic']}"
-        response["footer"] = {"text": "The best thing you can do is sharing this information!"}
-        response["image"] = {
-            "url": response["image_url"]
-        }
-        response["fields"] = [
-            {
-                "name": "The Problem",
-                "value": response["problem"],
-                "inline": False
-            },
-            {
-                "name": "What you can do",
-                "value": response["solution"]
-            }
-        ]
-
-        embeds.append(Embed.from_dict(response))
     bot.add_cog(SaveThePlanet(bot))